--- conflicted
+++ resolved
@@ -80,13 +80,8 @@
             `distributed.Client`, and overwrites inherited keyword arguments
             from the task runner, if any.
 
-<<<<<<< HEAD
-    Returns:
+    Yields:
         A temporary synchronous dask client.
-=======
-    Yields:
-        A temporary dask sync client.
->>>>>>> 62b09263
 
     Examples:
         Use `get_dask_client` to distribute work across workers.
